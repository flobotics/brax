# Copyright 2021 The Brax Authors.
#
# Licensed under the Apache License, Version 2.0 (the "License");
# you may not use this file except in compliance with the License.
# You may obtain a copy of the License at
#
#     http://www.apache.org/licenses/LICENSE-2.0
#
# Unless required by applicable law or agreed to in writing, software
# distributed under the License is distributed on an "AS IS" BASIS,
# WITHOUT WARRANTIES OR CONDITIONS OF ANY KIND, either express or implied.
# See the License for the specific language governing permissions and
# limitations under the License.

# pylint:disable=g-multiple-import
"""Some example environments to help get started quickly with brax."""

import functools
from typing import Callable, Optional, Union, overload

import brax
from brax.envs import ant
from brax.envs import fast
from brax.envs import fetch
from brax.envs import grasp
from brax.envs import halfcheetah
from brax.envs import humanoid
from brax.envs import reacher
from brax.envs import reacherangle
from brax.envs import ur5e
from brax.envs import wrappers
<<<<<<< HEAD
from brax.envs import testenv
from brax.envs import testenv2
from brax.envs import crawler5
from brax.envs import simtoreal_three_servo_arm_ax12a
from brax.envs import balltest
=======
from brax.envs.env import Env, State, Wrapper
import gym
>>>>>>> 464aff88

_envs = {
    'ant': ant.Ant,
    'fast': fast.Fast,
    'fetch': fetch.Fetch,
    'grasp': grasp.Grasp,
    'halfcheetah': halfcheetah.Halfcheetah,
    'humanoid': humanoid.Humanoid,
    'reacher': reacher.Reacher,
    'reacherangle': reacherangle.ReacherAngle,
    'ur5e': ur5e.Ur5e,
    'testenv': testenv.SkeletonEnv,
    'testenv2': testenv2.SkeletonEnv,
    'crawler5': crawler5.SkeletonEnv,
    'simtoreal_three_servo_arm_ax12a': simtoreal_three_servo_arm_ax12a.SimToReal,
    'balltest': balltest.SkeletonEnv,
}


def create(env_name: str,
           episode_length: int = 1000,
           action_repeat: int = 1,
           auto_reset: bool = True,
           batch_size: Optional[int] = None,
           **kwargs) -> Env:
  """Creates an Env with a specified brax system."""
  env = _envs[env_name](**kwargs)
  if episode_length is not None:
    env = wrappers.EpisodeWrapper(env, episode_length, action_repeat)
  if batch_size:
    env = wrappers.VectorWrapper(env, batch_size)
  if auto_reset:
    env = wrappers.AutoResetWrapper(env)

  return env  # type: ignore


def create_fn(env_name: str, **kwargs) -> Callable[..., Env]:
  """Returns a function that when called, creates an Env."""
  return functools.partial(create, env_name, **kwargs)


@overload
def create_gym_env(env_name: str,
                   batch_size: None = None,
                   seed: int = 0,
                   backend: Optional[str] = None,
                   **kwargs) -> gym.Env:
  ...


@overload
def create_gym_env(env_name: str,
                   batch_size: int,
                   seed: int = 0,
                   backend: Optional[str] = None,
                   **kwargs) -> gym.vector.VectorEnv:
  ...


def create_gym_env(env_name: str,
                   batch_size: Optional[int] = None,
                   seed: int = 0,
                   backend: Optional[str] = None,
                   **kwargs) -> Union[gym.Env, gym.vector.VectorEnv]:
  """Creates a `gym.Env` or `gym.vector.VectorEnv` from a Brax environment."""
  environment = create(env_name=env_name, batch_size=batch_size, **kwargs)
  if batch_size is None:
    return wrappers.GymWrapper(environment, seed=seed, backend=backend)
  if batch_size <= 0:
    raise ValueError(
        '`batch_size` should either be None or a positive integer.')
  return wrappers.VectorGymWrapper(environment, seed=seed, backend=backend)<|MERGE_RESOLUTION|>--- conflicted
+++ resolved
@@ -29,16 +29,13 @@
 from brax.envs import reacherangle
 from brax.envs import ur5e
 from brax.envs import wrappers
-<<<<<<< HEAD
 from brax.envs import testenv
 from brax.envs import testenv2
 from brax.envs import crawler5
 from brax.envs import simtoreal_three_servo_arm_ax12a
 from brax.envs import balltest
-=======
 from brax.envs.env import Env, State, Wrapper
 import gym
->>>>>>> 464aff88
 
 _envs = {
     'ant': ant.Ant,
